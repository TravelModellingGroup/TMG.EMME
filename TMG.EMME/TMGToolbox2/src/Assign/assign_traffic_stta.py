--- conflicted
+++ resolved
@@ -135,20 +135,10 @@
                     applied_toll_factor_lists = self._calculate_applied_toll_factor(parameters)
                     self._calculate_link_cost(scenario, parameters, applied_toll_factor_lists, cost_attribute_lists, toll_attribute_lists)
                     self._tracker.complete_subtask()
-<<<<<<< HEAD
-=======
-
->>>>>>> 03c215b1
                     # Assign traffic to road network per time period
                     with _trace("Running Road Assignments."):
                         completed_path_analysis = False
                         if completed_path_analysis is False:
-<<<<<<< HEAD
-=======
-                            volume_attribute_list = self._load_attribute_list(parameters, demand_matrix_list)
->>>>>>> 03c215b1
-                            mode_list = self._load_mode_list(parameters)
-
     def _load_atts(self, scenario, run_title, iterations, traffic_classes, modeller_namespace):
         time_matrix_ids = ["mf" + str(mtx["time_matrix_number"]) for mtx in traffic_classes]
         link_costs = [str(lc["link_cost"]) for lc in traffic_classes]
@@ -393,21 +383,6 @@
             "type": "NETWORK_CALCULATION",
         }
 
-<<<<<<< HEAD
-=======
-    def _load_attribute_list(self, parameters):
-        def check_att_name(at):
-            if at.startswith("@"):
-                return at
-            else:
-                return "@" + at
-
-        traffic_classes = parameters["traffic_classes"]
-        att = "volume_attribute"
-        vol_attribute_list = [check_att_name(vol[att]) + str(vol["attribute_start_index"]) for vol in traffic_classes]
-        return vol_attribute_list
-
->>>>>>> 03c215b1
     def _load_mode_list(self, parameters):
         mode_list = [mode["mode"] for mode in parameters["traffic_classes"]]
         return mode_list
